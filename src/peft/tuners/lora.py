# coding=utf-8
# Copyright 2023-present the HuggingFace Inc. team.
#
# Licensed under the Apache License, Version 2.0 (the "License");
# you may not use this file except in compliance with the License.
# You may obtain a copy of the License at
#
#     http://www.apache.org/licenses/LICENSE-2.0
#
# Unless required by applicable law or agreed to in writing, software
# distributed under the License is distributed on an "AS IS" BASIS,
# WITHOUT WARRANTIES OR CONDITIONS OF ANY KIND, either express or implied.
# See the License for the specific language governing permissions and
# limitations under the License.
import math
import re
import warnings
from dataclasses import asdict, dataclass, field
from enum import Enum
from typing import List, Optional, Union

import torch
import torch.nn as nn
import torch.nn.functional as F
from transformers.pytorch_utils import Conv1D

<<<<<<< HEAD
from ..utils import PeftConfig, PeftType, transpose


def is_bnb_available():
    """
    bitsandbytes是CUDA自定义函数的一个轻量级封装，特别是8位优化器、矩阵乘法（LLM.int8()）和量化函数。
    Returns:

    """
    return importlib.util.find_spec("bitsandbytes") is not None
=======
from ..import_utils import is_bnb_available
from ..utils import (
    TRANSFORMERS_MODELS_TO_LORA_TARGET_MODULES_MAPPING,
    ModulesToSaveWrapper,
    PeftConfig,
    PeftType,
    _freeze_adapter,
    _get_submodules,
    transpose,
)
>>>>>>> 4fd374e8


if is_bnb_available():
    import bitsandbytes as bnb


@dataclass
class LoraConfig(PeftConfig):
    """
<<<<<<< HEAD
    这是一个配置类，用于存储一个[`~peft.Lora`]的配置。

    Args:
        r (`int`): LoRA注意力维度
        target_modules (`Union[List[str],str]`): 要用Lora替换的模块名称的列表或模块名称的regex表达式。例如['q', ‘v’]，替换成原有参数+Lora的模块的参数
        lora_alpha (`float`): 在self.scaling = self.lora_alpha / self.r，缩放，对self.lora_A和self.lora_B这2个矩阵相乘后进行缩放
        lora_dropout (`float`): The dropout probability for Lora layers.
        merge_weights (`bool`):
            Whether to merge the weights of the Lora layers with the base transformer model in `eval` mode.
        fan_in_fan_out (`bool`): Set this to True if the layer to replace stores weight like (fan_in, fan_out)，是否在线性层中对Lora的weight进行转置
        enable_lora ( `List[bool]`): Used with `lora.MergedLinear`，开关，表示是否使用MergedLinear8bitLt或MergedLinear代替普通自定义的Linear
        bias (`str`): Bias type for Lora. Can be 'none', 'all' or 'lora_only'，none表示：bias是否需要更新参数即requires_grad，默认只更新lora模块的bias，all表示对模型的所有bias都进行更新，lora_only：表示只更新lora模块的bias，和none相似，但是会明确设置下lora的bias为requires_grad状态
=======
    This is the configuration class to store the configuration of a [`LoraModel`].

    Args:
        r (`int`): Lora attention dimension.
        target_modules (`Union[List[str],str]`): The names of the modules to apply Lora to.
        lora_alpha (`float`): The alpha parameter for Lora scaling.
        lora_dropout (`float`): The dropout probability for Lora layers.
        fan_in_fan_out (`bool`): Set this to True if the layer to replace stores weight like (fan_in, fan_out).
        For example, gpt-2 uses `Conv1D` which stores weights like (fan_in, fan_out) and hence this should be set to `True`.:
        bias (`str`): Bias type for Lora. Can be 'none', 'all' or 'lora_only'
>>>>>>> 4fd374e8
        modules_to_save (`List[str]`):List of modules apart from LoRA layers to be set as trainable
            and saved in the final checkpoint.除LoRA层之外的模块列表，要设置为可训练的模块，并保存在最后的checkpoint。例如，在序列分类或token分类任务中。 "
            "最后一层的`classifier/score` 是随机初始化的，因此需要可训练并保存
    """

    r: int = field(default=8, metadata={"help": "LoRA注意力维度"})
    target_modules: Optional[Union[List[str], str]] = field(
        default=None,
        metadata={
            "help": "要用Lora替换的模块名称的列表或模块名称的regex表达式。"
            "For example, ['q', 'v'] or '.*decoder.*(SelfAttention|EncDecAttention).*(q|v)$' "
        },
    )
    lora_alpha: int = field(default=None, metadata={"help": "Lora alpha"})
    lora_dropout: float = field(default=None, metadata={"help": "Lora dropout"})
<<<<<<< HEAD
    merge_weights: bool = field(
        default=False, metadata={"help": "合并原始模型和Lora模型的权重"}
    )
=======
>>>>>>> 4fd374e8
    fan_in_fan_out: bool = field(
        default=False,
        metadata={"help": "如果要替换的层存储的权重像（fan_in, fan_out），则将此设置为True。"},
    )
<<<<<<< HEAD
    enable_lora: Optional[List[bool]] = field(default=None, metadata={"help": "Used with `lora.MergedLinear`."})
    bias: str = field(default="none", metadata={"help": "Lora的Bias类型。可以是'none', 'all' or 'lora_only'"})
=======
    bias: str = field(default="none", metadata={"help": "Bias type for Lora. Can be 'none', 'all' or 'lora_only'"})
>>>>>>> 4fd374e8
    modules_to_save: Optional[List[str]] = field(
        default=None,
        metadata={
            "help": "除LoRA层之外的模块列表，要设置为可训练的模块，并保存在最后的checkpoint。 "
            "例如，在序列分类或token分类任务中。 "
            "最后一层的`classifier/score` 是随机初始化的，因此需要可训练并保存。"
        },
    )
    init_lora_weights: bool = field(
        default=True,
        metadata={"help": "Whether to initialize the weights of the Lora layers."},
    )

    def __post_init__(self):
        self.peft_type = PeftType.LORA


class LoraModel(torch.nn.Module):
    """
    从预训练的transformer模型创建低秩适配器（Lora）模型。
    Args:
        model ([`~transformers.PreTrainedModel`]): The model to be adapted.
        config ([`LoraConfig`]): The configuration of the Lora model.

    Returns:
        `torch.nn.Module`: The Lora model.

    Example:

        ```py
        >>> from transformers import AutoModelForSeq2SeqLM, LoraConfig
        >>> from peft import LoraModel, LoraConfig

        >>> config = LoraConfig(
        ...     peft_type="LORA",
        ...     task_type="SEQ_2_SEQ_LM",
        ...     r=8,
        ...     lora_alpha=32,
        ...     target_modules=["q", "v"],
        ...     lora_dropout=0.01,
        ... )

        >>> model = AutoModelForSeq2SeqLM.from_pretrained("t5-base")
        >>> lora_model = LoraModel(config, model)
        ```

        ```py
        >>> import transformers
        >>> from peft import LoraConfig, PeftModel, get_peft_model, prepare_model_for_int8_training

        >>> target_modules = ["q_proj", "k_proj", "v_proj", "out_proj", "fc_in", "fc_out", "wte"]
        >>> config = LoraConfig(
        ...     r=4, lora_alpha=16, target_modules=target_modules, lora_dropout=0.1, bias="none", task_type="CAUSAL_LM"
        ... )

        >>> model = transformers.GPTJForCausalLM.from_pretrained(
        ...     "kakaobrain/kogpt",
        ...     revision="KoGPT6B-ryan1.5b-float16",  # or float32 version: revision=KoGPT6B-ryan1.5b
        ...     pad_token_id=tokenizer.eos_token_id,
        ...     use_cache=False,
        ...     device_map={"": rank},
        ...     torch_dtype=torch.float16,
        ...     load_in_8bit=True,
        ... )
        >>> model = prepare_model_for_int8_training(model)
        >>> lora_model = get_peft_model(model, config)
        ```

    **Attributes**:
        - **model** ([`~transformers.PreTrainedModel`]) -- The model to be adapted.
        - **peft_config** ([`LoraConfig`]): The configuration of the Lora model.
    """

    def __init__(self, model, config, adapter_name):
        super().__init__()
        self.model = model
        self.forward = self.model.forward
        self.peft_config = config
        self.add_adapter(adapter_name, self.peft_config[adapter_name])

    def add_adapter(self, adapter_name, config=None):
        if config is not None:
            model_config = self.model.config.to_dict() if hasattr(self.model.config, "to_dict") else self.model.config
            config = self._prepare_lora_config(config, model_config)
            self.peft_config[adapter_name] = config
        self._find_and_replace(adapter_name)
        if len(self.peft_config) > 1 and self.peft_config[adapter_name].bias != "none":
            raise ValueError(
                "LoraModel supports only 1 adapter with bias. When using multiple adapters, set bias to 'none' for all adapters."
            )
        mark_only_lora_as_trainable(self.model, self.peft_config[adapter_name].bias)
        if self.peft_config[adapter_name].inference_mode:
            _freeze_adapter(self.model, adapter_name)

    def _find_and_replace(self, adapter_name):
        lora_config = self.peft_config[adapter_name]
        loaded_in_8bit = getattr(self.model, "is_loaded_in_8bit", False)
        if loaded_in_8bit and not is_bnb_available():
            raise ImportError(
                "To use Lora with 8-bit quantization, please install the `bitsandbytes` package. "
                "You can install it with `pip install bitsandbytes`."
            )
        is_target_modules_in_base_model = False
        kwargs = {
            "r": lora_config.r,
            "lora_alpha": lora_config.lora_alpha,
            "lora_dropout": lora_config.lora_dropout,
            "fan_in_fan_out": lora_config.fan_in_fan_out,
            "init_lora_weights": lora_config.init_lora_weights,
        }
        key_list = [key for key, _ in self.model.named_modules()]  #模型的所有模块的名称，例如roberta有446个，准备替换模型参数
        for key in key_list:
            if isinstance(lora_config.target_modules, str):
                target_module_found = re.fullmatch(lora_config.target_modules, key)
            else:
                target_module_found = any(key.endswith(target_key) for target_key in lora_config.target_modules)
            if target_module_found:
                if not is_target_modules_in_base_model:
                    is_target_modules_in_base_model = True
<<<<<<< HEAD
                parent, target, target_name = self._get_submodules(key) # parent：RobertaSelfAttention, target: Linear模块Linear(in_features=1024, out_features=1024, bias=True)， target_name: query
                bias = target.bias is not None
                if loaded_in_8bit and isinstance(target, bnb.nn.Linear8bitLt):
                    kwargs.update(
                        {
                            "has_fp16_weights": target.state.has_fp16_weights,
                            "memory_efficient_backward": target.state.memory_efficient_backward,
                            "threshold": target.state.threshold,
                            "index": target.index,
                        }
=======
                parent, target, target_name = _get_submodules(self.model, key)
                if hasattr(target, "bias"):
                    bias = target.bias is not None

                if isinstance(target, LoraLayer):
                    target.update_layer(
                        adapter_name,
                        lora_config.r,
                        lora_config.lora_alpha,
                        lora_config.lora_dropout,
                        lora_config.init_lora_weights,
>>>>>>> 4fd374e8
                    )
                else:
                    if loaded_in_8bit and isinstance(target, bnb.nn.Linear8bitLt):
                        eightbit_kwargs = kwargs.copy()
                        eightbit_kwargs.update(
                            {
                                "has_fp16_weights": target.state.has_fp16_weights,
                                "memory_efficient_backward": target.state.memory_efficient_backward,
                                "threshold": target.state.threshold,
                                "index": target.index,
                            }
                        )
                        new_module = Linear8bitLt(
                            adapter_name, target.in_features, target.out_features, bias=bias, **eightbit_kwargs
                        )
                    elif isinstance(target, torch.nn.Embedding):
                        embedding_kwargs = kwargs.copy()
                        embedding_kwargs.pop("fan_in_fan_out", None)
                        in_features, out_features = target.num_embeddings, target.embedding_dim
                        new_module = Embedding(adapter_name, in_features, out_features, **embedding_kwargs)
                    else:
                        if isinstance(target, torch.nn.Linear):
                            in_features, out_features = target.in_features, target.out_features
                            if kwargs["fan_in_fan_out"]:
                                warnings.warn(
                                    "fan_in_fan_out is set to True but the target module is `torch.nn.Linear`. "
                                    "Setting fan_in_fan_out to False."
                                )
                                kwargs["fan_in_fan_out"] = lora_config.fan_in_fan_out = False
                        elif isinstance(target, Conv1D):
                            in_features, out_features = (
                                target.weight.ds_shape if hasattr(target.weight, "ds_shape") else target.weight.shape
                            )
                            if not kwargs["fan_in_fan_out"]:
                                warnings.warn(
                                    "fan_in_fan_out is set to False but the target module is `Conv1D`. "
                                    "Setting fan_in_fan_out to True."
                                )
                                kwargs["fan_in_fan_out"] = lora_config.fan_in_fan_out = True
                        else:
                            raise ValueError(
                                f"Target module {target} is not supported. "
                                f"Currently, only `torch.nn.Linear` and `Conv1D` are supported."
                            )
                        new_module = Linear(adapter_name, in_features, out_features, bias=bias, **kwargs)

                    self._replace_module(parent, target_name, new_module, target)
        if not is_target_modules_in_base_model:
            raise ValueError(
                f"Target modules {lora_config.target_modules} not found in the base model. "
                f"Please check the target modules and try again."
            )

<<<<<<< HEAD
    def _get_submodules(self, key):
        # 根据模型的名称key，获取模型的父模块，目标模块，目标模块的名称
        parent = self.model.get_submodule(".".join(key.split(".")[:-1]))
        target_name = key.split(".")[-1]
        target = self.model.get_submodule(key)
        return parent, target, target_name

=======
>>>>>>> 4fd374e8
    def _replace_module(self, parent_module, child_name, new_module, old_module):
        """
        替换模块的参数
        Args:
            parent_module ():
            child_name ():
            new_module ():
            old_module ():

        Returns:

        """
        setattr(parent_module, child_name, new_module)
        new_module.weight = old_module.weight
        if hasattr(old_module, "bias"):
            if old_module.bias is not None:
                new_module.bias = old_module.bias

        if getattr(old_module, "state", None) is not None:
            new_module.state = old_module.state
            new_module.to(old_module.weight.device)

        # dispatch to correct device
        for name, module in new_module.named_modules():
            if "lora_" in name:
                module.to(old_module.weight.device)

    def __getattr__(self, name: str):
        """Forward missing attributes to the wrapped module."""
        try:
            return super().__getattr__(name)  # defer to nn.Module's logic
        except AttributeError:
            return getattr(self.model, name)

    def get_peft_config_as_dict(self, inference: bool = False):
<<<<<<< HEAD
        """
        把PEFT Config转换为字典
        Args:
            inference ():

        Returns:

        """
        config = {k: v.value if isinstance(v, Enum) else v for k, v in asdict(self.peft_config).items()}
        if inference:
            config["inference_mode"] = True
=======
        config_dict = {}
        for key, value in self.peft_config.items():
            config = {k: v.value if isinstance(v, Enum) else v for k, v in asdict(value).items()}
            if inference:
                config["inference_mode"] = True
        config_dict[key] = config
>>>>>>> 4fd374e8
        return config

    def _set_adapter_layers(self, enabled=True):
        """
        设置适配器层是否开启
        Args:
            enabled ():

        Returns:

        """
        for module in self.model.modules():
            if isinstance(module, LoraLayer):
                module.disable_adapters = False if enabled else True

    def enable_adapter_layers(self):
        self._set_adapter_layers(enabled=True)

    def disable_adapter_layers(self):
        self._set_adapter_layers(enabled=False)

    def set_adapter(self, adapter_name):
        for module in self.model.modules():
            if isinstance(module, LoraLayer):
                if module.merged:
                    warnings.warn("Adapter cannot be set when the model is merged. Unmerging the model first.")
                    module.unmerge()
                module.active_adapter = adapter_name

    def merge_adapter(self):
        for module in self.model.modules():
            if isinstance(module, LoraLayer):
                module.merge()

    def unmerge_adapter(self):
        for module in self.model.modules():
            if isinstance(module, LoraLayer):
                module.unmerge()

    @staticmethod
    def _prepare_lora_config(peft_config, model_config):
        if peft_config.target_modules is None:
            if model_config["model_type"] not in TRANSFORMERS_MODELS_TO_LORA_TARGET_MODULES_MAPPING:
                raise ValueError("Please specify `target_modules` in `peft_config`")
            peft_config.target_modules = TRANSFORMERS_MODELS_TO_LORA_TARGET_MODULES_MAPPING[model_config["model_type"]]
        if peft_config.inference_mode:
            peft_config.merge_weights = True
        return peft_config

    def merge_and_unload(self):
        r"""
        This method merges the LoRa layers into the base model. This is needed if someone wants to use the base model
        as a standalone model.
        """
        if getattr(self.config, "model_type", None) == "gpt2":
            raise ValueError("GPT2 models are not supported for merging LORA layers")

        if getattr(self.model, "is_loaded_in_8bit", False):
            raise ValueError("Cannot merge LORA layers when the model is loaded in 8-bit mode")

        key_list = [key for key, _ in self.model.named_modules() if "lora" not in key]
        for key in key_list:
            try:
                parent, target, target_name = _get_submodules(self.model, key)
            except AttributeError:
                continue
            if isinstance(target, LoraLayer):
                bias = target.bias is not None
                new_module = torch.nn.Linear(target.in_features, target.out_features, bias=bias)
                target.merge()
                self._replace_module(parent, target_name, new_module, target)

            # save any additional trainable modules part of `modules_to_save`
            if isinstance(target, ModulesToSaveWrapper):
                setattr(parent, target_name, target.modules_to_save[target.active_adapter])

        return self.model

    def add_weighted_adapter(self, adapters, weights, adapter_name):
        if len({self.peft_config[adapter].r for adapter in adapters}) != 1:
            raise ValueError("All adapters must have the same r value")
        self.peft_config[adapter_name] = self.peft_config[adapters[0]]
        self.peft_config[adapter_name].lora_alpha = self.peft_config[adapters[0]].r
        self._find_and_replace(adapter_name)
        mark_only_lora_as_trainable(self.model, self.peft_config[adapter_name].bias)
        _freeze_adapter(self.model, adapter_name)
        key_list = [key for key, _ in self.model.named_modules() if "lora" not in key]
        for key in key_list:
            _, target, _ = _get_submodules(self.model, key)
            if isinstance(target, LoraLayer):
                if adapter_name in target.lora_A:
                    target.lora_A[adapter_name].weight.data = target.lora_A[adapter_name].weight.data * 0.0
                    target.lora_B[adapter_name].weight.data = target.lora_B[adapter_name].weight.data * 0.0
                    for adapter, weight in zip(adapters, weights):
                        if adapter not in target.lora_A:
                            continue
                        target.lora_A[adapter_name].weight.data += (
                            target.lora_A[adapter].weight.data * weight * target.scaling[adapter]
                        )
                        target.lora_B[adapter_name].weight.data += target.lora_B[adapter].weight.data * weight

                elif adapter_name in target.lora_embedding_A:
                    target.lora_embedding_A[adapter_name].data = target.lora_embedding_A[adapter_name].data * 0.0
                    target.lora_embedding_B[adapter_name].data = target.lora_embedding_B[adapter_name].data * 0.0
                    for adapter, weight in zip(adapters, weights):
                        if adapter not in target.lora_embedding_A:
                            continue
                        target.lora_embedding_A[adapter_name].data += (
                            target.lora_embedding_A[adapter].data * weight * target.scaling[adapter]
                        )
                        target.lora_embedding_B[adapter_name].data += target.lora_embedding_B[adapter].data * weight


# Below code is based on https://github.com/microsoft/LoRA/blob/main/loralib/layers.py
# and modified to work with PyTorch FSDP


#  ------------------------------------------------------------------------------------------
#  Copyright (c) Microsoft Corporation. All rights reserved.
#  Licensed under the MIT License (MIT). See LICENSE in the repo root for license information.
#  ------------------------------------------------------------------------------------------


# had to adapt it for `lora_only` to work
def mark_only_lora_as_trainable(model: nn.Module, bias: str = "none") -> None:
    for n, p in model.named_parameters():
        if "lora_" not in n:
            p.requires_grad = False
    if bias == "none":
        return
    elif bias == "all":
        for n, p in model.named_parameters():
            if "bias" in n:
                p.requires_grad = True
    elif bias == "lora_only":
        for m in model.modules():
            if isinstance(m, LoraLayer) and hasattr(m, "bias") and m.bias is not None:
                m.bias.requires_grad = True
    else:
        raise NotImplementedError


class LoraLayer:
    def __init__(
        self,
        in_features: int,
        out_features: int,
    ):
        self.r = {}
        self.lora_alpha = {}
        self.scaling = {}
        self.lora_dropout = nn.ModuleDict({})
        self.lora_A = nn.ModuleDict({})
        self.lora_B = nn.ModuleDict({})
        # For Embedding layer
        self.lora_embedding_A = nn.ParameterDict({})
        self.lora_embedding_B = nn.ParameterDict({})
        # Mark the weight as unmerged
        self.merged = False
        self.disable_adapters = False
        self.in_features = in_features
        self.out_features = out_features

    def update_layer(self, adapter_name, r, lora_alpha, lora_dropout, init_lora_weights):
        self.r[adapter_name] = r
        self.lora_alpha[adapter_name] = lora_alpha
        if lora_dropout > 0.0:
            lora_dropout_layer = nn.Dropout(p=lora_dropout)
        else:
            lora_dropout_layer = nn.Identity()

        self.lora_dropout.update(nn.ModuleDict({adapter_name: lora_dropout_layer}))
        # Actual trainable parameters
        if r > 0:
            self.lora_A.update(nn.ModuleDict({adapter_name: nn.Linear(self.in_features, r, bias=False)}))
            self.lora_B.update(nn.ModuleDict({adapter_name: nn.Linear(r, self.out_features, bias=False)}))
            self.scaling[adapter_name] = lora_alpha / r
        if init_lora_weights:
            self.reset_lora_parameters(adapter_name)
        self.to(self.weight.device)

    def update_layer_embedding(self, adapter_name, r, lora_alpha, lora_dropout, init_lora_weights):
        self.r[adapter_name] = r
        self.lora_alpha[adapter_name] = lora_alpha
        if lora_dropout > 0.0:
            lora_dropout_layer = nn.Dropout(p=lora_dropout)
        else:
            lora_dropout_layer = nn.Identity()

        self.lora_dropout.update(nn.ModuleDict({adapter_name: lora_dropout_layer}))
        # Actual trainable parameters
        if r > 0:
            self.lora_embedding_A.update(
                nn.ParameterDict({adapter_name: nn.Parameter(self.weight.new_zeros((r, self.in_features)))})
            )
            self.lora_embedding_B.update(
                nn.ParameterDict({adapter_name: nn.Parameter(self.weight.new_zeros((self.out_features, r)))})
            )
            self.scaling[adapter_name] = lora_alpha / r
        if init_lora_weights:
            self.reset_lora_parameters(adapter_name)
        self.to(self.weight.device)

    def reset_lora_parameters(self, adapter_name):
        if adapter_name in self.lora_A.keys():
            # initialize A the same way as the default for nn.Linear and B to zero
            nn.init.kaiming_uniform_(self.lora_A[adapter_name].weight, a=math.sqrt(5))
            nn.init.zeros_(self.lora_B[adapter_name].weight)
        if adapter_name in self.lora_embedding_A.keys():
            # initialize a the same way as the default for nn.linear and b to zero
            nn.init.zeros_(self.lora_embedding_A[adapter_name])
            nn.init.normal_(self.lora_embedding_B[adapter_name])


class Linear(nn.Linear, LoraLayer):
    # LoRA在密集的层中实施
    def __init__(
        self,
        adapter_name: str,
        in_features: int,
        out_features: int,
        r: int = 0,
        lora_alpha: int = 1,
        lora_dropout: float = 0.0,
        fan_in_fan_out: bool = False,  # Set this to True if the layer to replace stores weight like (fan_in, fan_out)
        **kwargs,
    ):
        init_lora_weights = kwargs.pop("init_lora_weights", True)

        nn.Linear.__init__(self, in_features, out_features, **kwargs)
        LoraLayer.__init__(self, in_features=in_features, out_features=out_features)
        # Freezing the pre-trained weight matrix
        self.weight.requires_grad = False

        self.fan_in_fan_out = fan_in_fan_out
<<<<<<< HEAD
        # Actual trainable parameters
        if r > 0:
            self.lora_A = nn.Linear(in_features, r, bias=False)
            self.lora_B = nn.Linear(r, out_features, bias=False)
            self.scaling = self.lora_alpha / self.r
            # Freezing the pre-trained weight matrix，原有预训练的权重矩阵不参与训练
            self.weight.requires_grad = False
        self.reset_parameters()
=======
>>>>>>> 4fd374e8
        if fan_in_fan_out:
            self.weight.data = self.weight.data.T

        nn.Linear.reset_parameters(self)
<<<<<<< HEAD
        if hasattr(self, "lora_A"):
            # 将A的初始化方式与nn.Linear的默认方式相同，B的初始化方式为零
            nn.init.kaiming_uniform_(self.lora_A.weight, a=math.sqrt(5))
            nn.init.zeros_(self.lora_B.weight)

    def train(self, mode: bool = True):
        """
        设置LoRA模型为训练模式的开关
        Args:
            mode ():

        Returns:

        """
        nn.Linear.train(self, mode)
        self.lora_A.train(mode)
        self.lora_B.train(mode)
        if not mode and self.merge_weights and not self.merged:
            # Merge the weights and mark it
            if self.r > 0:
                self.weight.data += (
                    transpose(self.lora_B.weight @ self.lora_A.weight, self.fan_in_fan_out) * self.scaling
=======
        self.update_layer(adapter_name, r, lora_alpha, lora_dropout, init_lora_weights)
        self.active_adapter = adapter_name

    def merge(self):
        if self.active_adapter not in self.lora_A.keys():
            return
        if self.merged:
            warnings.warn("Already merged. Nothing to do.")
            return
        if self.r[self.active_adapter] > 0:
            self.weight.data += (
                transpose(
                    self.lora_B[self.active_adapter].weight @ self.lora_A[self.active_adapter].weight,
                    self.fan_in_fan_out,
>>>>>>> 4fd374e8
                )
                * self.scaling[self.active_adapter]
            )
            self.merged = True

    def unmerge(self):
        if self.active_adapter not in self.lora_A.keys():
            return
        if not self.merged:
            warnings.warn("Already unmerged. Nothing to do.")
            return
        if self.r[self.active_adapter] > 0:
            self.weight.data -= (
                transpose(
                    self.lora_B[self.active_adapter].weight @ self.lora_A[self.active_adapter].weight,
                    self.fan_in_fan_out,
                )
                * self.scaling[self.active_adapter]
            )
            self.merged = False

    def forward(self, x: torch.Tensor):
<<<<<<< HEAD
        if self.disable_adapters:
            if self.r > 0 and self.merged:
                # 不开启适配器，那么权重就是原始的权重，需要减去合并的权重
                self.weight.data -= (
                    transpose(self.lora_B.weight @ self.lora_A.weight, self.fan_in_fan_out) * self.scaling
                )
                self.merged = False
            return F.linear(x, transpose(self.weight, self.fan_in_fan_out), bias=self.bias)
        elif self.r > 0 and not self.merged:  #self.merged:一个标志符，表明是否是合并的状态
            # 原始的权重self.weight，经过线性层后得到的结果为result
            result = F.linear(x, transpose(self.weight, self.fan_in_fan_out), bias=self.bias)
            if self.r > 0:
                # 如果秩r大于0，肯定是开启适配器了，将原始的权重与适配器的权重相加
                result += self.lora_B(self.lora_A(self.lora_dropout(x))) * self.scaling
            return result
=======
        previous_dtype = x.dtype

        if self.active_adapter not in self.lora_A.keys():
            return F.linear(x, transpose(self.weight, self.fan_in_fan_out), bias=self.bias)
        if self.disable_adapters:
            if self.r[self.active_adapter] > 0 and self.merged:
                self.unmerge()
            result = F.linear(x, transpose(self.weight, self.fan_in_fan_out), bias=self.bias)
        elif self.r[self.active_adapter] > 0 and not self.merged:
            result = F.linear(x, transpose(self.weight, self.fan_in_fan_out), bias=self.bias)

            x = x.to(self.lora_A[self.active_adapter].weight.dtype)

            result += (
                self.lora_B[self.active_adapter](
                    self.lora_A[self.active_adapter](self.lora_dropout[self.active_adapter](x))
                )
                * self.scaling[self.active_adapter]
            )
>>>>>>> 4fd374e8
        else:
            result = F.linear(x, transpose(self.weight, self.fan_in_fan_out), bias=self.bias)

        result = result.to(previous_dtype)

        return result


class Embedding(nn.Embedding, LoraLayer):
    # LoRA implemented in a Embedding layer
    def __init__(
        self,
        adapter_name: str,
        num_embeddings: int,
        embedding_dim: int,
        r: int = 0,
        lora_alpha: int = 1,
        lora_dropout: float = 0.0,
        **kwargs,
    ):
        init_lora_weights = kwargs.pop("init_lora_weights", True)

        nn.Embedding.__init__(self, num_embeddings, embedding_dim, **kwargs)
        LoraLayer.__init__(self, in_features=num_embeddings, out_features=embedding_dim)

        self.weight.requires_grad = False

        nn.Embedding.reset_parameters(self)
        self.update_layer_embedding(adapter_name, r, lora_alpha, lora_dropout, init_lora_weights)
        self.active_adapter = adapter_name

    def unmerge(self, mode: bool = True):
        if not self.merged:
            warnings.warn("Already unmerged. Nothing to do.")
            return
        if self.r[self.active_adapter] > 0:
            self.weight.data -= (
                transpose(
                    self.lora_embedding_B[self.active_adapter] @ self.lora_embedding_A[self.active_adapter], True
                )
                * self.scaling[self.active_adapter]
            )
            self.merged = False

    def merge(self):
        if self.merged:
            warnings.warn("Already merged. Nothing to do.")
            return
        if self.r[self.active_adapter] > 0:
            self.weight.data += (
                transpose(
                    self.lora_embedding_B[self.active_adapter] @ self.lora_embedding_A[self.active_adapter], True
                )
                * self.scaling[self.active_adapter]
            )
            self.merged = True

    def forward(self, x: torch.Tensor):
        if self.disable_adapters:
            if self.r[self.active.adapter] > 0 and self.merged:
                self.weight.data -= (
                    transpose(
                        self.lora_embedding_B[self.active_adapter].weight
                        @ self.lora_embedding_A[self.active_adapter].weight,
                        True,
                    )
                    * self.scaling[self.active_adapter]
                )
                self.merged = False
            return nn.Embedding.forward(self, x)

        elif self.r[self.active_adapter] > 0 and not self.merged:
            result = nn.Embedding.forward(self, x)
            if self.r[self.active_adapter] > 0:
                after_A = F.embedding(
                    x,
                    self.lora_embedding_A[self.active_adapter].T,
                    self.padding_idx,
                    self.max_norm,
                    self.norm_type,
                    self.scale_grad_by_freq,
                    self.sparse,
                )
                result += (after_A @ self.lora_embedding_B[self.active_adapter].T) * self.scaling[self.active_adapter]
            return result
        else:
            return nn.Embedding.forward(self, x)


if is_bnb_available():

    class Linear8bitLt(bnb.nn.Linear8bitLt, LoraLayer):
        # Lora implemented in a dense layer
        def __init__(
            self,
            adapter_name,
            in_features,
            out_features,
            r: int = 0,
            lora_alpha: int = 1,
            lora_dropout: float = 0.0,
            **kwargs,
        ):
            bnb.nn.Linear8bitLt.__init__(
                self,
                in_features,
                out_features,
                bias=kwargs.get("bias", True),
                has_fp16_weights=kwargs.get("has_fp16_weights", True),
                memory_efficient_backward=kwargs.get("memory_efficient_backward", False),
                threshold=kwargs.get("threshold", 0.0),
                index=kwargs.get("index", None),
            )
            LoraLayer.__init__(self, in_features=in_features, out_features=out_features)

            # Freezing the pre-trained weight matrix
            self.weight.requires_grad = False

            init_lora_weights = kwargs.pop("init_lora_weights", True)
            self.update_layer(adapter_name, r, lora_alpha, lora_dropout, init_lora_weights)
            self.active_adapter = adapter_name

        def forward(self, x: torch.Tensor):
            result = super().forward(x)

            if self.disable_adapters or self.active_adapter not in self.lora_A.keys():
                return result
            elif self.r[self.active_adapter] > 0:
                if not torch.is_autocast_enabled():
                    expected_dtype = result.dtype

                    if x.dtype != torch.float32:
                        x = x.float()
                    output = (
                        self.lora_B[self.active_adapter](
                            self.lora_A[self.active_adapter](self.lora_dropout[self.active_adapter](x))
                        ).to(expected_dtype)
                        * self.scaling[self.active_adapter]
                    )
                else:
                    output = (
                        self.lora_B[self.active_adapter](
                            self.lora_A[self.active_adapter](self.lora_dropout[self.active_adapter](x))
                        )
                        * self.scaling[self.active_adapter]
                    )
                result += output
            return result<|MERGE_RESOLUTION|>--- conflicted
+++ resolved
@@ -24,18 +24,6 @@
 import torch.nn.functional as F
 from transformers.pytorch_utils import Conv1D
 
-<<<<<<< HEAD
-from ..utils import PeftConfig, PeftType, transpose
-
-
-def is_bnb_available():
-    """
-    bitsandbytes是CUDA自定义函数的一个轻量级封装，特别是8位优化器、矩阵乘法（LLM.int8()）和量化函数。
-    Returns:
-
-    """
-    return importlib.util.find_spec("bitsandbytes") is not None
-=======
 from ..import_utils import is_bnb_available
 from ..utils import (
     TRANSFORMERS_MODELS_TO_LORA_TARGET_MODULES_MAPPING,
@@ -46,7 +34,6 @@
     _get_submodules,
     transpose,
 )
->>>>>>> 4fd374e8
 
 
 if is_bnb_available():
@@ -56,20 +43,6 @@
 @dataclass
 class LoraConfig(PeftConfig):
     """
-<<<<<<< HEAD
-    这是一个配置类，用于存储一个[`~peft.Lora`]的配置。
-
-    Args:
-        r (`int`): LoRA注意力维度
-        target_modules (`Union[List[str],str]`): 要用Lora替换的模块名称的列表或模块名称的regex表达式。例如['q', ‘v’]，替换成原有参数+Lora的模块的参数
-        lora_alpha (`float`): 在self.scaling = self.lora_alpha / self.r，缩放，对self.lora_A和self.lora_B这2个矩阵相乘后进行缩放
-        lora_dropout (`float`): The dropout probability for Lora layers.
-        merge_weights (`bool`):
-            Whether to merge the weights of the Lora layers with the base transformer model in `eval` mode.
-        fan_in_fan_out (`bool`): Set this to True if the layer to replace stores weight like (fan_in, fan_out)，是否在线性层中对Lora的weight进行转置
-        enable_lora ( `List[bool]`): Used with `lora.MergedLinear`，开关，表示是否使用MergedLinear8bitLt或MergedLinear代替普通自定义的Linear
-        bias (`str`): Bias type for Lora. Can be 'none', 'all' or 'lora_only'，none表示：bias是否需要更新参数即requires_grad，默认只更新lora模块的bias，all表示对模型的所有bias都进行更新，lora_only：表示只更新lora模块的bias，和none相似，但是会明确设置下lora的bias为requires_grad状态
-=======
     This is the configuration class to store the configuration of a [`LoraModel`].
 
     Args:
@@ -80,44 +53,31 @@
         fan_in_fan_out (`bool`): Set this to True if the layer to replace stores weight like (fan_in, fan_out).
         For example, gpt-2 uses `Conv1D` which stores weights like (fan_in, fan_out) and hence this should be set to `True`.:
         bias (`str`): Bias type for Lora. Can be 'none', 'all' or 'lora_only'
->>>>>>> 4fd374e8
         modules_to_save (`List[str]`):List of modules apart from LoRA layers to be set as trainable
-            and saved in the final checkpoint.除LoRA层之外的模块列表，要设置为可训练的模块，并保存在最后的checkpoint。例如，在序列分类或token分类任务中。 "
-            "最后一层的`classifier/score` 是随机初始化的，因此需要可训练并保存
+            and saved in the final checkpoint.
     """
 
-    r: int = field(default=8, metadata={"help": "LoRA注意力维度"})
+    r: int = field(default=8, metadata={"help": "Lora attention dimension"})
     target_modules: Optional[Union[List[str], str]] = field(
         default=None,
         metadata={
-            "help": "要用Lora替换的模块名称的列表或模块名称的regex表达式。"
+            "help": "List of module names or regex expression of the module names to replace with Lora."
             "For example, ['q', 'v'] or '.*decoder.*(SelfAttention|EncDecAttention).*(q|v)$' "
         },
     )
     lora_alpha: int = field(default=None, metadata={"help": "Lora alpha"})
     lora_dropout: float = field(default=None, metadata={"help": "Lora dropout"})
-<<<<<<< HEAD
-    merge_weights: bool = field(
-        default=False, metadata={"help": "合并原始模型和Lora模型的权重"}
-    )
-=======
->>>>>>> 4fd374e8
     fan_in_fan_out: bool = field(
         default=False,
-        metadata={"help": "如果要替换的层存储的权重像（fan_in, fan_out），则将此设置为True。"},
+        metadata={"help": "Set this to True if the layer to replace stores weight like (fan_in, fan_out)"},
     )
-<<<<<<< HEAD
-    enable_lora: Optional[List[bool]] = field(default=None, metadata={"help": "Used with `lora.MergedLinear`."})
-    bias: str = field(default="none", metadata={"help": "Lora的Bias类型。可以是'none', 'all' or 'lora_only'"})
-=======
     bias: str = field(default="none", metadata={"help": "Bias type for Lora. Can be 'none', 'all' or 'lora_only'"})
->>>>>>> 4fd374e8
     modules_to_save: Optional[List[str]] = field(
         default=None,
         metadata={
-            "help": "除LoRA层之外的模块列表，要设置为可训练的模块，并保存在最后的checkpoint。 "
-            "例如，在序列分类或token分类任务中。 "
-            "最后一层的`classifier/score` 是随机初始化的，因此需要可训练并保存。"
+            "help": "List of modules apart from LoRA layers to be set as trainable and saved in the final checkpoint. "
+            "For example, in Sequence Classification or Token Classification tasks, "
+            "the final layer `classifier/score` are randomly initialized and as such need to be trainable and saved."
         },
     )
     init_lora_weights: bool = field(
@@ -131,7 +91,8 @@
 
 class LoraModel(torch.nn.Module):
     """
-    从预训练的transformer模型创建低秩适配器（Lora）模型。
+    Creates Low Rank Adapter (Lora) model from a pretrained transformers model.
+
     Args:
         model ([`~transformers.PreTrainedModel`]): The model to be adapted.
         config ([`LoraConfig`]): The configuration of the Lora model.
@@ -222,7 +183,7 @@
             "fan_in_fan_out": lora_config.fan_in_fan_out,
             "init_lora_weights": lora_config.init_lora_weights,
         }
-        key_list = [key for key, _ in self.model.named_modules()]  #模型的所有模块的名称，例如roberta有446个，准备替换模型参数
+        key_list = [key for key, _ in self.model.named_modules()]
         for key in key_list:
             if isinstance(lora_config.target_modules, str):
                 target_module_found = re.fullmatch(lora_config.target_modules, key)
@@ -231,18 +192,6 @@
             if target_module_found:
                 if not is_target_modules_in_base_model:
                     is_target_modules_in_base_model = True
-<<<<<<< HEAD
-                parent, target, target_name = self._get_submodules(key) # parent：RobertaSelfAttention, target: Linear模块Linear(in_features=1024, out_features=1024, bias=True)， target_name: query
-                bias = target.bias is not None
-                if loaded_in_8bit and isinstance(target, bnb.nn.Linear8bitLt):
-                    kwargs.update(
-                        {
-                            "has_fp16_weights": target.state.has_fp16_weights,
-                            "memory_efficient_backward": target.state.memory_efficient_backward,
-                            "threshold": target.state.threshold,
-                            "index": target.index,
-                        }
-=======
                 parent, target, target_name = _get_submodules(self.model, key)
                 if hasattr(target, "bias"):
                     bias = target.bias is not None
@@ -254,7 +203,6 @@
                         lora_config.lora_alpha,
                         lora_config.lora_dropout,
                         lora_config.init_lora_weights,
->>>>>>> 4fd374e8
                     )
                 else:
                     if loaded_in_8bit and isinstance(target, bnb.nn.Linear8bitLt):
@@ -308,28 +256,7 @@
                 f"Please check the target modules and try again."
             )
 
-<<<<<<< HEAD
-    def _get_submodules(self, key):
-        # 根据模型的名称key，获取模型的父模块，目标模块，目标模块的名称
-        parent = self.model.get_submodule(".".join(key.split(".")[:-1]))
-        target_name = key.split(".")[-1]
-        target = self.model.get_submodule(key)
-        return parent, target, target_name
-
-=======
->>>>>>> 4fd374e8
     def _replace_module(self, parent_module, child_name, new_module, old_module):
-        """
-        替换模块的参数
-        Args:
-            parent_module ():
-            child_name ():
-            new_module ():
-            old_module ():
-
-        Returns:
-
-        """
         setattr(parent_module, child_name, new_module)
         new_module.weight = old_module.weight
         if hasattr(old_module, "bias"):
@@ -353,37 +280,15 @@
             return getattr(self.model, name)
 
     def get_peft_config_as_dict(self, inference: bool = False):
-<<<<<<< HEAD
-        """
-        把PEFT Config转换为字典
-        Args:
-            inference ():
-
-        Returns:
-
-        """
-        config = {k: v.value if isinstance(v, Enum) else v for k, v in asdict(self.peft_config).items()}
-        if inference:
-            config["inference_mode"] = True
-=======
         config_dict = {}
         for key, value in self.peft_config.items():
             config = {k: v.value if isinstance(v, Enum) else v for k, v in asdict(value).items()}
             if inference:
                 config["inference_mode"] = True
         config_dict[key] = config
->>>>>>> 4fd374e8
         return config
 
     def _set_adapter_layers(self, enabled=True):
-        """
-        设置适配器层是否开启
-        Args:
-            enabled ():
-
-        Returns:
-
-        """
         for module in self.model.modules():
             if isinstance(module, LoraLayer):
                 module.disable_adapters = False if enabled else True
@@ -588,7 +493,7 @@
 
 
 class Linear(nn.Linear, LoraLayer):
-    # LoRA在密集的层中实施
+    # Lora implemented in a dense layer
     def __init__(
         self,
         adapter_name: str,
@@ -608,45 +513,10 @@
         self.weight.requires_grad = False
 
         self.fan_in_fan_out = fan_in_fan_out
-<<<<<<< HEAD
-        # Actual trainable parameters
-        if r > 0:
-            self.lora_A = nn.Linear(in_features, r, bias=False)
-            self.lora_B = nn.Linear(r, out_features, bias=False)
-            self.scaling = self.lora_alpha / self.r
-            # Freezing the pre-trained weight matrix，原有预训练的权重矩阵不参与训练
-            self.weight.requires_grad = False
-        self.reset_parameters()
-=======
->>>>>>> 4fd374e8
         if fan_in_fan_out:
             self.weight.data = self.weight.data.T
 
         nn.Linear.reset_parameters(self)
-<<<<<<< HEAD
-        if hasattr(self, "lora_A"):
-            # 将A的初始化方式与nn.Linear的默认方式相同，B的初始化方式为零
-            nn.init.kaiming_uniform_(self.lora_A.weight, a=math.sqrt(5))
-            nn.init.zeros_(self.lora_B.weight)
-
-    def train(self, mode: bool = True):
-        """
-        设置LoRA模型为训练模式的开关
-        Args:
-            mode ():
-
-        Returns:
-
-        """
-        nn.Linear.train(self, mode)
-        self.lora_A.train(mode)
-        self.lora_B.train(mode)
-        if not mode and self.merge_weights and not self.merged:
-            # Merge the weights and mark it
-            if self.r > 0:
-                self.weight.data += (
-                    transpose(self.lora_B.weight @ self.lora_A.weight, self.fan_in_fan_out) * self.scaling
-=======
         self.update_layer(adapter_name, r, lora_alpha, lora_dropout, init_lora_weights)
         self.active_adapter = adapter_name
 
@@ -661,7 +531,6 @@
                 transpose(
                     self.lora_B[self.active_adapter].weight @ self.lora_A[self.active_adapter].weight,
                     self.fan_in_fan_out,
->>>>>>> 4fd374e8
                 )
                 * self.scaling[self.active_adapter]
             )
@@ -684,23 +553,6 @@
             self.merged = False
 
     def forward(self, x: torch.Tensor):
-<<<<<<< HEAD
-        if self.disable_adapters:
-            if self.r > 0 and self.merged:
-                # 不开启适配器，那么权重就是原始的权重，需要减去合并的权重
-                self.weight.data -= (
-                    transpose(self.lora_B.weight @ self.lora_A.weight, self.fan_in_fan_out) * self.scaling
-                )
-                self.merged = False
-            return F.linear(x, transpose(self.weight, self.fan_in_fan_out), bias=self.bias)
-        elif self.r > 0 and not self.merged:  #self.merged:一个标志符，表明是否是合并的状态
-            # 原始的权重self.weight，经过线性层后得到的结果为result
-            result = F.linear(x, transpose(self.weight, self.fan_in_fan_out), bias=self.bias)
-            if self.r > 0:
-                # 如果秩r大于0，肯定是开启适配器了，将原始的权重与适配器的权重相加
-                result += self.lora_B(self.lora_A(self.lora_dropout(x))) * self.scaling
-            return result
-=======
         previous_dtype = x.dtype
 
         if self.active_adapter not in self.lora_A.keys():
@@ -720,7 +572,6 @@
                 )
                 * self.scaling[self.active_adapter]
             )
->>>>>>> 4fd374e8
         else:
             result = F.linear(x, transpose(self.weight, self.fan_in_fan_out), bias=self.bias)
 
