# coding=utf-8
# Copyright 2023-present the HuggingFace Inc. team.
#
# Licensed under the Apache License, Version 2.0 (the "License");
# you may not use this file except in compliance with the License.
# You may obtain a copy of the License at
#
#     http://www.apache.org/licenses/LICENSE-2.0
#
# Unless required by applicable law or agreed to in writing, software
# distributed under the License is distributed on an "AS IS" BASIS,
# WITHOUT WARRANTIES OR CONDITIONS OF ANY KIND, either express or implied.
# See the License for the specific language governing permissions and
# limitations under the License.

import copy

import torch


# needed for prefix-tuning of bloom model
def bloom_model_postprocess_past_key_value(past_key_values):
    # Bloom模型的后处理
    past_key_values = torch.cat(past_key_values)
    total_layers, batch_size, num_attention_heads, num_virtual_tokens, head_dim = past_key_values.shape
    keys = past_key_values[: total_layers // 2]
    keys = keys.transpose(2, 3).reshape(
        total_layers // 2, batch_size * num_attention_heads, head_dim, num_virtual_tokens
    )
    values = past_key_values[total_layers // 2 :]
    values = values.reshape(total_layers // 2, batch_size * num_attention_heads, num_virtual_tokens, head_dim)

    return tuple(zip(keys, values))


def prepare_model_for_int8_training(model, use_gradient_checkpointing=True):
    r"""
<<<<<<< HEAD
    该方法封装了在运行训练前准备模型的整个协议。This includes:
=======
    This method wraps the entire protocol for preparing a model before running a training. This includes:
>>>>>>> 4fd374e8
        1- Cast the layernorm in fp32 2- making output embedding layer require grads 3- Add the upcasting of the lm
        head to fp32

    Args:
        model, (`transformers.PreTrainedModel`):
            The loaded model from `transformers`
    """
    loaded_in_8bit = getattr(model, "is_loaded_in_8bit", False)

    for name, param in model.named_parameters():
        # freeze base model's layers
        param.requires_grad = False

    # cast all non INT8 parameters to fp32
    for param in model.parameters():
        if (param.dtype == torch.float16) or (param.dtype == torch.bfloat16):
            param.data = param.data.to(torch.float32)

    if loaded_in_8bit and use_gradient_checkpointing:
        # For backward compatibility
        if hasattr(model, "enable_input_require_grads"):
            model.enable_input_require_grads()
        else:

            def make_inputs_require_grad(module, input, output):
                output.requires_grad_(True)

            model.get_input_embeddings().register_forward_hook(make_inputs_require_grad)

        # enable gradient checkpointing for memory efficiency
        model.gradient_checkpointing_enable()

    return model


# copied from transformers.models.bart.modeling_bart
def shift_tokens_right(input_ids: torch.Tensor, pad_token_id: int, decoder_start_token_id: int):
    """
    将输入的id向右移动一个token。

    Args:
        input_ids (`torch.LongTensor` of shape `(batch_size, sequence_length)`): input ids
        pad_token_id (`int`): The id of the `padding` token.
        decoder_start_token_id (`int`): The id of the `start` token.
    """
    shifted_input_ids = input_ids.new_zeros(input_ids.shape)
    shifted_input_ids[:, 1:] = input_ids[:, :-1].clone()
    shifted_input_ids[:, 0] = decoder_start_token_id

    if pad_token_id is None:
        raise ValueError("self.model.config.pad_token_id has to be defined.")
    # replace possible -100 values in labels by `pad_token_id`
    shifted_input_ids.masked_fill_(shifted_input_ids == -100, pad_token_id)

    return shifted_input_ids


<<<<<<< HEAD
def _set_trainable(model):
    #将模型的所有参数设置为可训练的
    if model.modules_to_save is not None:
        for name, param in model.named_parameters():
            if any(module_name in name for module_name in model.modules_to_save):
                param.requires_grad = True
=======
class ModulesToSaveWrapper(torch.nn.Module):
    def __init__(self, module_to_save, adapter_name):
        super().__init__()
        self.original_module = module_to_save
        self.modules_to_save = torch.nn.ModuleDict({})
        self.update(adapter_name)
        self.active_adapter = adapter_name

    def update(self, adapter_name):
        self.modules_to_save.update(torch.nn.ModuleDict({adapter_name: copy.deepcopy(self.original_module)}))

    def forward(self, *args, **kwargs):
        if self.active_adapter not in self.modules_to_save:
            return self.original_module(*args, **kwargs)
        return self.modules_to_save[self.active_adapter](*args, **kwargs)


def _get_submodules(model, key):
    parent = model.get_submodule(".".join(key.split(".")[:-1]))
    target_name = key.split(".")[-1]
    target = model.get_submodule(key)
    return parent, target, target_name


def _freeze_adapter(model, adapter_name):
    for n, p in model.named_parameters():
        if adapter_name in n:
            p.requires_grad = False


def _set_trainable(model, adapter_name):
    key_list = [key for key, _ in model.named_modules()]
    for key in key_list:
        target_module_found = any(key.endswith(target_key) for target_key in model.modules_to_save)
        if target_module_found:
            parent, target, target_name = _get_submodules(model, key)
            if isinstance(target, ModulesToSaveWrapper):
                target.update(adapter_name)
            else:
                for param in target.parameters():
                    param.requires_grad = True
                setattr(parent, target_name, ModulesToSaveWrapper(target, adapter_name))


def _set_adapter(model, adapter_name):
    for module in model.modules():
        if isinstance(module, ModulesToSaveWrapper):
            module.active_adapter = adapter_name
>>>>>>> 4fd374e8


def fsdp_auto_wrap_policy(model):
    """
    自动包装模型，以便在FSDP中使用。
    FullyShardedDataParallelPlugin是一个加速器插件，它可以将模型包装在FSDP中，以便在多个GPU上进行训练。
    Args:
        model ():

    Returns:

    """
    import functools
    import os

    from accelerate import FullyShardedDataParallelPlugin
    from torch.distributed.fsdp.wrap import _or_policy, lambda_auto_wrap_policy, transformer_auto_wrap_policy

    from ..tuners import PrefixEncoder, PromptEmbedding, PromptEncoder

    def lambda_policy_fn(module):
        if (
            len(list(module.named_children())) == 0
            and getattr(module, "weight", None) is not None
            and module.weight.requires_grad
        ):
            return True
        return False

    lambda_policy = functools.partial(lambda_auto_wrap_policy, lambda_fn=lambda_policy_fn)
    transformer_wrap_policy = functools.partial(
        transformer_auto_wrap_policy,
        transformer_layer_cls=(
            PrefixEncoder,
            PromptEncoder,
            PromptEmbedding,
            FullyShardedDataParallelPlugin.get_module_class_from_name(
                model, os.environ.get("FSDP_TRANSFORMER_CLS_TO_WRAP", "")
            ),
        ),
    )

    auto_wrap_policy = functools.partial(_or_policy, policies=[lambda_policy, transformer_wrap_policy])
    return auto_wrap_policy


def transpose(weight, fan_in_fan_out):
<<<<<<< HEAD
    """
    转置权重
    Args:
        weight ():
        fan_in_fan_out ():

    Returns:

    """
    return weight.T if fan_in_fan_out else weight
=======
    return weight.T if fan_in_fan_out else weight


TRANSFORMERS_MODELS_TO_LORA_TARGET_MODULES_MAPPING = {
    "t5": ["q", "v"],
    "mt5": ["q", "v"],
    "bart": ["q_proj", "v_proj"],
    "gpt2": ["c_attn"],
    "bloom": ["query_key_value"],
    "blip-2": ["q", "v", "q_proj", "v_proj"],
    "opt": ["q_proj", "v_proj"],
    "gptj": ["q_proj", "v_proj"],
    "gpt_neox": ["query_key_value"],
    "gpt_neo": ["q_proj", "v_proj"],
    "bert": ["query", "value"],
    "roberta": ["query", "value"],
    "xlm-roberta": ["query", "value"],
    "electra": ["query", "value"],
    "deberta-v2": ["query_proj", "value_proj"],
    "deberta": ["in_proj"],
    "layoutlm": ["query", "value"],
    "llama": ["q_proj", "v_proj"],
    "chatglm": ["query_key_value"],
}

TRANSFORMERS_MODELS_TO_ADALORA_TARGET_MODULES_MAPPING = {
    "t5": ["q", "k", "v", "o", "wi", "wo"],
    "mt5": ["q", "k", "v", "o", "wi_0", "wi_1", "wo"],
    "bart": ["q_proj", "k_proj", "v_proj", "out_proj", "fc1", "fc2"],
    # "gpt2": ["c_attn"],
    # "bloom": ["query_key_value"],
    "opt": ["q_proj", "k_proj", "v_proj", "out_proj", "fc1", "fc2"],
    # "gptj": ["q_proj", "v_proj"],
    # "gpt_neox": ["query_key_value"],
    # "gpt_neo": ["q_proj", "v_proj"],
    # "bert": ["query", "value"],
    "roberta": ["query", "key", "value", "dense"],
    # "xlm-roberta": ["query", "value"],
    # "electra": ["query", "value"],
    "deberta-v2": ["query_proj", "key_proj", "value_proj", "dense"],
    # "deberta": ["in_proj"],
    # "layoutlm": ["query", "value"],
}

TRANSFORMERS_MODELS_TO_PREFIX_TUNING_POSTPROCESS_MAPPING = {
    "bloom": bloom_model_postprocess_past_key_value,
}

WEIGHTS_NAME = "adapter_model.bin"
CONFIG_NAME = "adapter_config.json"
>>>>>>> 4fd374e8
<|MERGE_RESOLUTION|>--- conflicted
+++ resolved
@@ -20,7 +20,6 @@
 
 # needed for prefix-tuning of bloom model
 def bloom_model_postprocess_past_key_value(past_key_values):
-    # Bloom模型的后处理
     past_key_values = torch.cat(past_key_values)
     total_layers, batch_size, num_attention_heads, num_virtual_tokens, head_dim = past_key_values.shape
     keys = past_key_values[: total_layers // 2]
@@ -35,11 +34,7 @@
 
 def prepare_model_for_int8_training(model, use_gradient_checkpointing=True):
     r"""
-<<<<<<< HEAD
-    该方法封装了在运行训练前准备模型的整个协议。This includes:
-=======
     This method wraps the entire protocol for preparing a model before running a training. This includes:
->>>>>>> 4fd374e8
         1- Cast the layernorm in fp32 2- making output embedding layer require grads 3- Add the upcasting of the lm
         head to fp32
 
@@ -78,7 +73,7 @@
 # copied from transformers.models.bart.modeling_bart
 def shift_tokens_right(input_ids: torch.Tensor, pad_token_id: int, decoder_start_token_id: int):
     """
-    将输入的id向右移动一个token。
+    Shift input ids one token to the right.
 
     Args:
         input_ids (`torch.LongTensor` of shape `(batch_size, sequence_length)`): input ids
@@ -97,14 +92,6 @@
     return shifted_input_ids
 
 
-<<<<<<< HEAD
-def _set_trainable(model):
-    #将模型的所有参数设置为可训练的
-    if model.modules_to_save is not None:
-        for name, param in model.named_parameters():
-            if any(module_name in name for module_name in model.modules_to_save):
-                param.requires_grad = True
-=======
 class ModulesToSaveWrapper(torch.nn.Module):
     def __init__(self, module_to_save, adapter_name):
         super().__init__()
@@ -153,19 +140,9 @@
     for module in model.modules():
         if isinstance(module, ModulesToSaveWrapper):
             module.active_adapter = adapter_name
->>>>>>> 4fd374e8
 
 
 def fsdp_auto_wrap_policy(model):
-    """
-    自动包装模型，以便在FSDP中使用。
-    FullyShardedDataParallelPlugin是一个加速器插件，它可以将模型包装在FSDP中，以便在多个GPU上进行训练。
-    Args:
-        model ():
-
-    Returns:
-
-    """
     import functools
     import os
 
@@ -201,18 +178,6 @@
 
 
 def transpose(weight, fan_in_fan_out):
-<<<<<<< HEAD
-    """
-    转置权重
-    Args:
-        weight ():
-        fan_in_fan_out ():
-
-    Returns:
-
-    """
-    return weight.T if fan_in_fan_out else weight
-=======
     return weight.T if fan_in_fan_out else weight
 
 
@@ -262,5 +227,4 @@
 }
 
 WEIGHTS_NAME = "adapter_model.bin"
-CONFIG_NAME = "adapter_config.json"
->>>>>>> 4fd374e8
+CONFIG_NAME = "adapter_config.json"