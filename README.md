<!---
Copyright 2023 The HuggingFace Team. All rights reserved.

Licensed under the Apache License, Version 2.0 (the "License");
you may not use this file except in compliance with the License.
You may obtain a copy of the License at

    http://www.apache.org/licenses/LICENSE-2.0

Unless required by applicable law or agreed to in writing, software
distributed under the License is distributed on an "AS IS" BASIS,
WITHOUT WARRANTIES OR CONDITIONS OF ANY KIND, either express or implied.
See the License for the specific language governing permissions and
limitations under the License.
-->

<h1 align="center"> <p>🤗 PEFT</p></h1>
<h3 align="center">
    <p>State-of-the-art Parameter-Efficient Fine-Tuning (PEFT) methods</p>
</h3>
参数高效微调（PEFT）方法使预训练语言模型（PLMs）能够在不微调所有模型参数的情况下高效适应各种后续应用。微调大规模的PLMs通常成本过高。在这方面，PEFT 方法仅微调少量（额外的）模型参数，从而大大降低计算和存储成本。最近的最新 PEFT 技术实现的性能与全面微调相当。
与🤗 Accelerate 无缝集成，利用 DeepSpeed 和大型模型推理加速大规模模型。

Supported methods:

1. LoRA: [LORA: LOW-RANK ADAPTATION OF LARGE LANGUAGE MODELS](https://arxiv.org/abs/2106.09685)
2. Prefix Tuning: [Prefix-Tuning: Optimizing Continuous Prompts for Generation](https://aclanthology.org/2021.acl-long.353/), [P-Tuning v2: Prompt Tuning Can Be Comparable to Fine-tuning Universally Across Scales and Tasks](https://arxiv.org/pdf/2110.07602.pdf)
3. P-Tuning: [GPT Understands, Too](https://arxiv.org/abs/2103.10385)
4. Prompt Tuning: [The Power of Scale for Parameter-Efficient Prompt Tuning](https://arxiv.org/abs/2104.08691)
5. AdaLoRA: [Adaptive Budget Allocation for Parameter-Efficient Fine-Tuning](https://arxiv.org/abs/2303.10512)  

## Getting started

```python
from transformers import AutoModelForSeq2SeqLM
from peft import get_peft_config, get_peft_model, LoraConfig, TaskType
model_name_or_path = "bigscience/mt0-large"
tokenizer_name_or_path = "bigscience/mt0-large"

peft_config = LoraConfig(
    task_type=TaskType.SEQ_2_SEQ_LM, inference_mode=False, r=8, lora_alpha=32, lora_dropout=0.1
)

model = AutoModelForSeq2SeqLM.from_pretrained(model_name_or_path)
model = get_peft_model(model, peft_config)
model.print_trainable_parameters()
# output: trainable params: 2359296 || all params: 1231940608 || trainable%: 0.19151053100118282
```

## Use Cases

### 通过使用消费者硬件，将LLMs适应于下游任务，可以获得与完全微调相似的性能。

适应LLMs少样本数据集所需的GPU内存。这里考虑的设置包括完全微调、使用普通PyTorch的PEFT-LoRA和使用具有CPU卸载功能的DeepSpeed的PEFT-LoRA。[`ought/raft/twitter_complaints`](https://huggingface.co/datasets/ought/raft/viewer/twitter_complaints)

Hardware: Single A100 80GB GPU with CPU RAM above 64GB

|   Model         | Full Finetuning | PEFT-LoRA PyTorch  | PEFT-LoRA DeepSpeed with CPU Offloading |
| --------- | ---- | ---- | ---- |
| bigscience/T0_3B (3B params) | 47.14GB GPU / 2.96GB CPU  | 14.4GB GPU / 2.96GB CPU | 9.8GB GPU / 17.8GB CPU |
| bigscience/mt0-xxl (12B params) | OOM GPU | 56GB GPU / 3GB CPU | 22GB GPU / 52GB CPU |
| bigscience/bloomz-7b1 (7B params) | OOM GPU | 32GB GPU / 3.8GB CPU | 18.1GB GPU / 35GB CPU |

Performance of PEFT-LoRA tuned [`bigscience/T0_3B`](https://huggingface.co/bigscience/T0_3B) on [`ought/raft/twitter_complaints`](https://huggingface.co/datasets/ought/raft/viewer/twitter_complaints) leaderboard. 
<<<<<<< HEAD
需要注意的一点是，我们没有通过玩弄输入指令模板、LoRA超参数和其他与训练相关的超参数来挤压性能。Also, we didn't use the larger 13B [mt0-xxl](https://huggingface.co/bigscience/mt0-xxl) model.
因此，我们已经看到了与参数高效调节相当的最先进性能。 Also, the final checkpoint size is just `19MB` in comparison to `11GB` size of the backbone [`bigscience/T0_3B`](https://huggingface.co/bigscience/T0_3B) model.
=======
A point to note is that we didn't try to squeeze performance by playing around with input instruction templates, LoRA hyperparams and other training related hyperparams. Also, we didn't use the larger 13B [mt0-xxl](https://huggingface.co/bigscience/mt0-xxl) model.
So, we are already seeing comparable performance to SoTA with parameter efficient tuning. Also, the final checkpoint size is just `19MB` in comparison to `11GB` size of the backbone [`bigscience/T0_3B`](https://huggingface.co/bigscience/T0_3B) model.
>>>>>>> 4fd374e8

|   Submission Name        | Accuracy |
| --------- | ---- |
| Human baseline (crowdsourced) |	0.897 |
| Flan-T5 | 0.892 |
| lora-t0-3b | 0.863 |

因此，我们可以看到，使用16GB和24GB GPU这样的消费级硬件，PEFT方法可以达到与SoTA相当的性能。

An insightful blogpost explaining the advantages of using PEFT for fine-tuning FlanT5-XXL: [https://www.philschmid.de/fine-tune-flan-t5-peft](https://www.philschmid.de/fine-tune-flan-t5-peft)

### Parameter Efficient Tuning of Diffusion Models

在训练过程中不同设置所需的GPU内存如下。最终的检查点大小为`8.8 MB`。

Hardware: Single A100 80GB GPU with CPU RAM above 64GB

|   Model         | Full Finetuning | PEFT-LoRA  | PEFT-LoRA with Gradient Checkpointing  |
| --------- | ---- | ---- | ---- |
| CompVis/stable-diffusion-v1-4 | 27.5GB GPU / 3.97GB CPU | 15.5GB GPU / 3.84GB CPU | 8.12GB GPU / 3.77GB CPU | 


**Training**
<<<<<<< HEAD
给出了使用LoRA进行参数有效的Dreambooth培训的例子 in `~examples/lora_dreambooth/train_dreambooth.py`
=======
An example of using LoRA for parameter efficient dreambooth training is given in [`examples/lora_dreambooth/train_dreambooth.py`](examples/lora_dreambooth/train_dreambooth.py)
>>>>>>> 4fd374e8

```bash
export MODEL_NAME= "CompVis/stable-diffusion-v1-4" #"stabilityai/stable-diffusion-2-1"
export INSTANCE_DIR="path-to-instance-images"
export CLASS_DIR="path-to-class-images"
export OUTPUT_DIR="path-to-save-model"

accelerate launch train_dreambooth.py \
  --pretrained_model_name_or_path=$MODEL_NAME  \
  --instance_data_dir=$INSTANCE_DIR \
  --class_data_dir=$CLASS_DIR \
  --output_dir=$OUTPUT_DIR \
  --train_text_encoder \
  --with_prior_preservation --prior_loss_weight=1.0 \
  --instance_prompt="a photo of sks dog" \
  --class_prompt="a photo of dog" \
  --resolution=512 \
  --train_batch_size=1 \
  --lr_scheduler="constant" \
  --lr_warmup_steps=0 \
  --num_class_images=200 \
  --use_lora \
  --lora_r 16 \
  --lora_alpha 27 \
  --lora_text_encoder_r 16 \
  --lora_text_encoder_alpha 17 \
  --learning_rate=1e-4 \
  --gradient_accumulation_steps=1 \
  --gradient_checkpointing \
  --max_train_steps=800
```

尝试使用 🤗 Gradio Space 在 T4 实例上无缝运行的功能：
[smangrul/peft-lora-sd-dreambooth](https://huggingface.co/spaces/smangrul/peft-lora-sd-dreambooth).

![peft lora dreambooth gradio space](https://huggingface.co/datasets/huggingface/documentation-images/resolve/main/peft/peft_lora_dreambooth_gradio_space.png)

**NEW** ✨ Multi Adapter support and combining multiple LoRA adapters in a weighted combination 
![peft lora dreambooth weighted adapter](https://huggingface.co/datasets/huggingface/documentation-images/resolve/main/peft/weighted_adapter_dreambooth_lora.png)

### Parameter Efficient Tuning of LLMs for RLHF components such as Ranker and Policy
- Here is an example in [trl](https://github.com/lvwerra/trl) library using PEFT+INT8 for tuning policy model: [gpt2-sentiment_peft.py](https://github.com/lvwerra/trl/blob/main/examples/sentiment/scripts/gpt2-sentiment_peft.py) and corresponding [Blog](https://huggingface.co/blog/trl-peft)
- Example using PEFT for Instrction finetuning, reward model and policy : [stack_llama](https://github.com/lvwerra/trl/tree/main/examples/stack_llama/scripts) and corresponding [Blog](https://huggingface.co/blog/stackllama) 

### INT8 training of large models in Colab using PEFT LoRA and bits_and_bytes

- Here is now a demo on how to fine tune [OPT-6.7b](https://huggingface.co/facebook/opt-6.7b) (14GB in fp16) in a Google Colab: [![Open In Colab](https://colab.research.google.com/assets/colab-badge.svg)](https://colab.research.google.com/drive/1jCkpikz0J2o20FBQmYmAGdiKmJGOMo-o?usp=sharing)

- Here is now a demo on how to fine tune [whishper-large](openai/whisper-large-v2) (1.5B params) (14GB in fp16) in a Google Colab: [![Open In Colab](https://colab.research.google.com/assets/colab-badge.svg)](https://colab.research.google.com/drive/1DOkD_5OUjFa0r5Ik3SgywJLJtEo2qLxO?usp=sharing) and [![Open In Colab](https://colab.research.google.com/assets/colab-badge.svg)](https://colab.research.google.com/drive/1vhF8yueFqha3Y3CpTHN6q9EVcII9EYzs?usp=sharing)

### 即使对于中小型模型，也要节省计算和存储空间。

通过避免在每个下游任务/数据集上进行完整微调模型，节省存储空间。
使用PEFT方法，用户只需要存储仅有几MB的小检查点，同时保留可与完整微调相当的性能。
LoRA被应用于在'FUNSD'数据集上对'LayoutLMForTokenClassification'进行适应任务的示例在`~examples/token_classification/PEFT_LoRA_LayoutLMForTokenClassification_on_FUNSD.py`中给出。
我们可以观察到，只有可训练参数的0.62％，我们就可以达到类似于完整微调（F1 0.786）的性能（F1 0.777）（没有进行任何超参数调整的情况下提取更多性能），
而且这个检查点只有'2.8MB'。现在，如果有`N`个这样的数据集，只需为每个数据集使用这些PEFT模型，并节省大量存储空间，而不必担心骇人听闻或过拟合基础模型的问题。

Another example is fine-tuning [`roberta-large`](https://huggingface.co/roberta-large) on [`MRPC` GLUE](https://huggingface.co/datasets/glue/viewer/mrpc) dataset using different PEFT methods. The notebooks are given in `~examples/sequence_classification`. 


## PEFT + 🤗 Accelerate

<<<<<<< HEAD
PEFT 模型可以直接与 🤗 Accelerate 搭配使用。在训练期间，可以使用 🤗 Accelerate 进行分布式训练，适用于各种硬件，例如GPU、苹果硅设备等。
在消费级硬件上进行推理时，可以使用 🤗 Accelerate 来处理资源较少的情况。
=======
PEFT models work with 🤗 Accelerate out of the box. Use 🤗 Accelerate for Distributed training on various hardware such as GPUs, Apple Silicon devices, etc during training.
Use 🤗 Accelerate for inferencing on consumer hardware with small resources.
>>>>>>> 4fd374e8

### Example of PEFT model training using 🤗 Accelerate's DeepSpeed integration

DeepSpeed version required `v0.8.0`. An example is provided in `~examples/conditional_generation/peft_lora_seq2seq_accelerate_ds_zero3_offload.py`. 
  a. First, run `accelerate config --config_file ds_zero3_cpu.yaml` and answer the questionnaire. 
  Below are the contents of the config file.
  ```yaml
  compute_environment: LOCAL_MACHINE
  deepspeed_config:
    gradient_accumulation_steps: 1
    gradient_clipping: 1.0
    offload_optimizer_device: cpu
    offload_param_device: cpu
    zero3_init_flag: true
    zero3_save_16bit_model: true
    zero_stage: 3
  distributed_type: DEEPSPEED
  downcast_bf16: 'no'
  dynamo_backend: 'NO'
  fsdp_config: {}
  machine_rank: 0
  main_training_function: main
  megatron_lm_config: {}
  mixed_precision: 'no'
  num_machines: 1
  num_processes: 1
  rdzv_backend: static
  same_network: true
  use_cpu: false
  ```
  b. run the below command to launch the example script
  ```bash
  accelerate launch --config_file ds_zero3_cpu.yaml examples/peft_lora_seq2seq_accelerate_ds_zero3_offload.py
  ```

  c. output logs:
  ```bash
  GPU Memory before entering the train : 1916
  GPU Memory consumed at the end of the train (end-begin): 66
  GPU Peak Memory consumed during the train (max-begin): 7488
  GPU Total Peak Memory consumed during the train (max): 9404
  CPU Memory before entering the train : 19411
  CPU Memory consumed at the end of the train (end-begin): 0
  CPU Peak Memory consumed during the train (max-begin): 0
  CPU Total Peak Memory consumed during the train (max): 19411
  epoch=4: train_ppl=tensor(1.0705, device='cuda:0') train_epoch_loss=tensor(0.0681, device='cuda:0')
  100%|████████████████████████████████████████████████████████████████████████████████████████████| 7/7 [00:27<00:00,  3.92s/it]
  GPU Memory before entering the eval : 1982
  GPU Memory consumed at the end of the eval (end-begin): -66
  GPU Peak Memory consumed during the eval (max-begin): 672
  GPU Total Peak Memory consumed during the eval (max): 2654
  CPU Memory before entering the eval : 19411
  CPU Memory consumed at the end of the eval (end-begin): 0
  CPU Peak Memory consumed during the eval (max-begin): 0
  CPU Total Peak Memory consumed during the eval (max): 19411
  accuracy=100.0
  eval_preds[:10]=['no complaint', 'no complaint', 'complaint', 'complaint', 'no complaint', 'no complaint', 'no complaint', 'complaint', 'complaint', 'no complaint']
  dataset['train'][label_column][:10]=['no complaint', 'no complaint', 'complaint', 'complaint', 'no complaint', 'no complaint', 'no complaint', 'complaint', 'complaint', 'no complaint']
  ```

### Example of PEFT model inference using 🤗 Accelerate's Big Model Inferencing capabilities
An example is provided in `~examples/causal_language_modeling/peft_lora_clm_accelerate_big_model_inference.ipynb`. 


## 支持的模型

### Causal Language Modeling
| Model        | LoRA | Prefix Tuning  | P-Tuning | Prompt Tuning  |
|--------------| ---- | ---- | ---- | ----  |
| GPT-2        | ✅  | ✅  | ✅  | ✅  |
| Bloom        | ✅  | ✅  | ✅  | ✅  |
| OPT          | ✅  | ✅  | ✅  | ✅  |
| GPT-Neo      | ✅  | ✅  | ✅  | ✅  |
| GPT-J        | ✅  | ✅  | ✅  | ✅  |
| GPT-NeoX-20B | ✅  | ✅  | ✅  | ✅  |
| LLaMA        | ✅  | ✅  | ✅  | ✅  |
| ChatGLM      | ✅  | ✅  | ✅  | ✅  |

### Conditional Generation
|   Model         | LoRA | Prefix Tuning  | P-Tuning | Prompt Tuning  | 
| --------- | ---- | ---- | ---- | ---- |
| T5        | ✅   | ✅   | ✅   | ✅   |
| BART      | ✅   | ✅   | ✅   | ✅   |

### Sequence Classification
|   Model         | LoRA | Prefix Tuning  | P-Tuning | Prompt Tuning  | 
| --------- | ---- | ---- | ---- | ----  |
| BERT           | ✅  | ✅  | ✅  | ✅  |  
| RoBERTa        | ✅  | ✅  | ✅  | ✅  |
| GPT-2          | ✅  | ✅  | ✅  | ✅  | 
| Bloom          | ✅  | ✅  | ✅  | ✅  |   
| OPT            | ✅  | ✅  | ✅  | ✅  |
| GPT-Neo        | ✅  | ✅  | ✅  | ✅  |
| GPT-J          | ✅  | ✅  | ✅  | ✅  |
| Deberta        | ✅  |     | ✅  | ✅  |     
| Deberta-v2     | ✅  |     | ✅  | ✅  |    

### Token Classification
|   Model         | LoRA | Prefix Tuning  | P-Tuning | Prompt Tuning  | 
| --------- | ---- | ---- | ---- | ----  |
| BERT           | ✅  | ✅  |   |   |  
| RoBERTa        | ✅  | ✅  |   |   |
| GPT-2          | ✅  | ✅  |   |   | 
| Bloom          | ✅  | ✅  |   |   |   
| OPT            | ✅  | ✅  |   |   |
| GPT-Neo        | ✅  | ✅  |   |   |
| GPT-J          | ✅  | ✅  |   |   |
| Deberta        | ✅  |     |   |   | 
| Deberta-v2     | ✅  |     |   |   |

### Text-to-Image Generation

|   Model         | LoRA | Prefix Tuning  | P-Tuning | Prompt Tuning  | 
| --------- | ---- | ---- | ---- | ----  |
| Stable Diffusion           | ✅  |   |   |   |  


### Image Classification

|   Model         | LoRA | Prefix Tuning  | P-Tuning | Prompt Tuning  | 
| --------- | ---- | ---- | ---- | ----  |
| ViT           | ✅  |   |   |   | 
| Swin           | ✅  |   |   |   | 

### Image to text (Multi-modal models)

|   Model         | LoRA | Prefix Tuning  | P-Tuning | Prompt Tuning  | 
| --------- | ---- | ---- | ---- | ----  |
| Blip-2           | ✅  |   |   |   | 

___Note that we have tested LoRA for [ViT](https://huggingface.co/docs/transformers/model_doc/vit) and [Swin](https://huggingface.co/docs/transformers/model_doc/swin) for fine-tuning on image classification. However, it should be possible to use LoRA for any compatible model [provided](https://huggingface.co/models?pipeline_tag=image-classification&sort=downloads&search=vit) by 🤗 Transformers. Check out the respective
examples to learn more. If you run into problems, please open an issue.___

The same principle applies to our [segmentation models](https://huggingface.co/models?pipeline_tag=image-segmentation&sort=downloads) as well. 

### Semantic Segmentation

|   Model         | LoRA | Prefix Tuning  | P-Tuning | Prompt Tuning  | 
| --------- | ---- | ---- | ---- | ----  |
| SegFormer           | ✅  |   |   |   | 


## Caveats:

1. 以下是使用PyTorch FSDP进行训练的示例。然而，它不会节省任何GPU内存。
   Please refer issue [[FSDP] FSDP with CPU offload consumes 1.65X more GPU memory when training models with most of the params frozen](https://github.com/pytorch/pytorch/issues/91165). 

  ```python
  from peft.utils.other import fsdp_auto_wrap_policy

  ...

  if os.environ.get("ACCELERATE_USE_FSDP", None) is not None:
      accelerator.state.fsdp_plugin.auto_wrap_policy = fsdp_auto_wrap_policy(model)

  model = accelerator.prepare(model)
  ```

  Example of parameter efficient tuning with [`mt0-xxl`](https://huggingface.co/bigscience/mt0-xxl) base model using 🤗 Accelerate is provided in `~examples/conditional_generation/peft_lora_seq2seq_accelerate_fsdp.py`. 
  a. First, run `accelerate config --config_file fsdp_config.yaml` and answer the questionnaire. 
  Below are the contents of the config file.
  ```yaml
  command_file: null
  commands: null
  compute_environment: LOCAL_MACHINE
  deepspeed_config: {}
  distributed_type: FSDP
  downcast_bf16: 'no'
  dynamo_backend: 'NO'
  fsdp_config:
    fsdp_auto_wrap_policy: TRANSFORMER_BASED_WRAP
    fsdp_backward_prefetch_policy: BACKWARD_PRE
    fsdp_offload_params: true
    fsdp_sharding_strategy: 1
    fsdp_state_dict_type: FULL_STATE_DICT
    fsdp_transformer_layer_cls_to_wrap: T5Block
  gpu_ids: null
  machine_rank: 0
  main_process_ip: null
  main_process_port: null
  main_training_function: main
  megatron_lm_config: {}
  mixed_precision: 'no'
  num_machines: 1
  num_processes: 2
  rdzv_backend: static
  same_network: true
  tpu_name: null
  tpu_zone: null
  use_cpu: false
  ```
  b. run the below command to launch the example script
  ```bash
  accelerate launch --config_file fsdp_config.yaml examples/peft_lora_seq2seq_accelerate_fsdp.py
  ```

2. 当使用 `SEQ_2_SEQ` 任务的 `P_TUNING` 或 `PROMPT_TUNING` 时，请在评估期间从模型输出的左侧删除 `num_virtual_token` 个虚拟提示预测。

对于编码器-解码器模型，因为`generate`功能需要严格的`decoder_input_ids`参数，所以`P_TUNING`或`PROMPT_TUNING`不能支持transformers的`generate`功能。
但是`P_TUNING`/`PROMPT_TUNING`会将软提示嵌入附加到`input_embeds`中，以创建新的`input_embeds`，并提供给模型。
因此，`generate`目前还不支持这种情况。

4. When using ZeRO3 with zero3_init_flag=True, if you find the gpu memory increase with training steps. we might need to update deepspeed after [deepspeed commit 42858a9891422abc](https://github.com/microsoft/DeepSpeed/commit/42858a9891422abcecaa12c1bd432d28d33eb0d4) . The related issue is [[BUG] Peft Training with Zero.Init() and Zero3 will increase GPU memory every forward step ](https://github.com/microsoft/DeepSpeed/issues/3002)

## Backlog:
- [x] Add tests
- [x] Multi Adapter training and inference support
- [x] Add more use cases and examples
- [ ] Explore and possibly integrate `Bottleneck Adapters`, `(IA)^3`, `AdaptionPrompt` ...



## Citing 🤗 PEFT

If you use 🤗 PEFT in your publication, please cite it by using the following BibTeX entry.

```bibtex
@Misc{peft,
  title =        {PEFT: State-of-the-art Parameter-Efficient Fine-Tuning methods},
  author =       {Sourab Mangrulkar, Sylvain Gugger, Lysandre Debut, Younes Belkada, Sayak Paul},
  howpublished = {\url{https://github.com/huggingface/peft}},
  year =         {2022}
}
```<|MERGE_RESOLUTION|>--- conflicted
+++ resolved
@@ -18,8 +18,10 @@
 <h3 align="center">
     <p>State-of-the-art Parameter-Efficient Fine-Tuning (PEFT) methods</p>
 </h3>
-参数高效微调（PEFT）方法使预训练语言模型（PLMs）能够在不微调所有模型参数的情况下高效适应各种后续应用。微调大规模的PLMs通常成本过高。在这方面，PEFT 方法仅微调少量（额外的）模型参数，从而大大降低计算和存储成本。最近的最新 PEFT 技术实现的性能与全面微调相当。
-与🤗 Accelerate 无缝集成，利用 DeepSpeed 和大型模型推理加速大规模模型。
+
+Parameter-Efficient Fine-Tuning (PEFT) methods enable efficient adaptation of pre-trained language models (PLMs) to various downstream applications without fine-tuning all the model's parameters. Fine-tuning large-scale PLMs is often prohibitively costly. In this regard, PEFT methods only fine-tune a small number of (extra) model parameters, thereby greatly decreasing the computational and storage costs. Recent State-of-the-Art PEFT techniques achieve performance comparable to that of full fine-tuning. 
+
+Seamlessly integrated with 🤗 Accelerate for large scale models leveraging DeepSpeed and Big Model Inference. 
 
 Supported methods:
 
@@ -49,9 +51,10 @@
 
 ## Use Cases
 
-### 通过使用消费者硬件，将LLMs适应于下游任务，可以获得与完全微调相似的性能。
-
-适应LLMs少样本数据集所需的GPU内存。这里考虑的设置包括完全微调、使用普通PyTorch的PEFT-LoRA和使用具有CPU卸载功能的DeepSpeed的PEFT-LoRA。[`ought/raft/twitter_complaints`](https://huggingface.co/datasets/ought/raft/viewer/twitter_complaints)
+### Get comparable performance to full finetuning by adapting LLMs to downstream tasks using consumer hardware
+
+GPU memory required for adapting LLMs on the few-shot dataset [`ought/raft/twitter_complaints`](https://huggingface.co/datasets/ought/raft/viewer/twitter_complaints). Here, settings considered
+are full finetuning, PEFT-LoRA using plain PyTorch and  PEFT-LoRA using DeepSpeed with CPU Offloading. 
 
 Hardware: Single A100 80GB GPU with CPU RAM above 64GB
 
@@ -62,13 +65,8 @@
 | bigscience/bloomz-7b1 (7B params) | OOM GPU | 32GB GPU / 3.8GB CPU | 18.1GB GPU / 35GB CPU |
 
 Performance of PEFT-LoRA tuned [`bigscience/T0_3B`](https://huggingface.co/bigscience/T0_3B) on [`ought/raft/twitter_complaints`](https://huggingface.co/datasets/ought/raft/viewer/twitter_complaints) leaderboard. 
-<<<<<<< HEAD
-需要注意的一点是，我们没有通过玩弄输入指令模板、LoRA超参数和其他与训练相关的超参数来挤压性能。Also, we didn't use the larger 13B [mt0-xxl](https://huggingface.co/bigscience/mt0-xxl) model.
-因此，我们已经看到了与参数高效调节相当的最先进性能。 Also, the final checkpoint size is just `19MB` in comparison to `11GB` size of the backbone [`bigscience/T0_3B`](https://huggingface.co/bigscience/T0_3B) model.
-=======
 A point to note is that we didn't try to squeeze performance by playing around with input instruction templates, LoRA hyperparams and other training related hyperparams. Also, we didn't use the larger 13B [mt0-xxl](https://huggingface.co/bigscience/mt0-xxl) model.
 So, we are already seeing comparable performance to SoTA with parameter efficient tuning. Also, the final checkpoint size is just `19MB` in comparison to `11GB` size of the backbone [`bigscience/T0_3B`](https://huggingface.co/bigscience/T0_3B) model.
->>>>>>> 4fd374e8
 
 |   Submission Name        | Accuracy |
 | --------- | ---- |
@@ -76,13 +74,13 @@
 | Flan-T5 | 0.892 |
 | lora-t0-3b | 0.863 |
 
-因此，我们可以看到，使用16GB和24GB GPU这样的消费级硬件，PEFT方法可以达到与SoTA相当的性能。
+**Therefore, we can see that performance comparable to SoTA is achievable by PEFT methods with consumer hardware such as 16GB and 24GB GPUs.**
 
 An insightful blogpost explaining the advantages of using PEFT for fine-tuning FlanT5-XXL: [https://www.philschmid.de/fine-tune-flan-t5-peft](https://www.philschmid.de/fine-tune-flan-t5-peft)
 
 ### Parameter Efficient Tuning of Diffusion Models
 
-在训练过程中不同设置所需的GPU内存如下。最终的检查点大小为`8.8 MB`。
+GPU memory required by different settings during training is given below. The final checkpoint size is `8.8 MB`.
 
 Hardware: Single A100 80GB GPU with CPU RAM above 64GB
 
@@ -92,11 +90,7 @@
 
 
 **Training**
-<<<<<<< HEAD
-给出了使用LoRA进行参数有效的Dreambooth培训的例子 in `~examples/lora_dreambooth/train_dreambooth.py`
-=======
 An example of using LoRA for parameter efficient dreambooth training is given in [`examples/lora_dreambooth/train_dreambooth.py`](examples/lora_dreambooth/train_dreambooth.py)
->>>>>>> 4fd374e8
 
 ```bash
 export MODEL_NAME= "CompVis/stable-diffusion-v1-4" #"stabilityai/stable-diffusion-2-1"
@@ -129,7 +123,7 @@
   --max_train_steps=800
 ```
 
-尝试使用 🤗 Gradio Space 在 T4 实例上无缝运行的功能：
+Try out the 🤗 Gradio Space which should run seamlessly on a T4 instance:
 [smangrul/peft-lora-sd-dreambooth](https://huggingface.co/spaces/smangrul/peft-lora-sd-dreambooth).
 
 ![peft lora dreambooth gradio space](https://huggingface.co/datasets/huggingface/documentation-images/resolve/main/peft/peft_lora_dreambooth_gradio_space.png)
@@ -147,26 +141,21 @@
 
 - Here is now a demo on how to fine tune [whishper-large](openai/whisper-large-v2) (1.5B params) (14GB in fp16) in a Google Colab: [![Open In Colab](https://colab.research.google.com/assets/colab-badge.svg)](https://colab.research.google.com/drive/1DOkD_5OUjFa0r5Ik3SgywJLJtEo2qLxO?usp=sharing) and [![Open In Colab](https://colab.research.google.com/assets/colab-badge.svg)](https://colab.research.google.com/drive/1vhF8yueFqha3Y3CpTHN6q9EVcII9EYzs?usp=sharing)
 
-### 即使对于中小型模型，也要节省计算和存储空间。
-
-通过避免在每个下游任务/数据集上进行完整微调模型，节省存储空间。
-使用PEFT方法，用户只需要存储仅有几MB的小检查点，同时保留可与完整微调相当的性能。
-LoRA被应用于在'FUNSD'数据集上对'LayoutLMForTokenClassification'进行适应任务的示例在`~examples/token_classification/PEFT_LoRA_LayoutLMForTokenClassification_on_FUNSD.py`中给出。
-我们可以观察到，只有可训练参数的0.62％，我们就可以达到类似于完整微调（F1 0.786）的性能（F1 0.777）（没有进行任何超参数调整的情况下提取更多性能），
-而且这个检查点只有'2.8MB'。现在，如果有`N`个这样的数据集，只需为每个数据集使用这些PEFT模型，并节省大量存储空间，而不必担心骇人听闻或过拟合基础模型的问题。
+### Save compute and storage even for medium and small models
+
+Save storage by avoiding full finetuning of models on each of the downstream tasks/datasets,
+With PEFT methods, users only need to store tiny checkpoints in the order of `MBs` all the while retaining 
+performance comparable to full finetuning.
+
+An example of using LoRA for the task of adapting `LayoutLMForTokenClassification` on `FUNSD` dataset is given in `~examples/token_classification/PEFT_LoRA_LayoutLMForTokenClassification_on_FUNSD.py`. We can observe that with only `0.62 %` of parameters being trainable, we achieve performance (F1 0.777) comparable to full finetuning (F1 0.786) (without any hyerparam tuning runs for extracting more performance), and the checkpoint of this is only `2.8MB`. Now, if there are `N` such datasets, just have these PEFT models one for each dataset and save a lot of storage without having to worry about the problem of catastrophic forgetting or overfitting of backbone/base model.
 
 Another example is fine-tuning [`roberta-large`](https://huggingface.co/roberta-large) on [`MRPC` GLUE](https://huggingface.co/datasets/glue/viewer/mrpc) dataset using different PEFT methods. The notebooks are given in `~examples/sequence_classification`. 
 
 
 ## PEFT + 🤗 Accelerate
 
-<<<<<<< HEAD
-PEFT 模型可以直接与 🤗 Accelerate 搭配使用。在训练期间，可以使用 🤗 Accelerate 进行分布式训练，适用于各种硬件，例如GPU、苹果硅设备等。
-在消费级硬件上进行推理时，可以使用 🤗 Accelerate 来处理资源较少的情况。
-=======
 PEFT models work with 🤗 Accelerate out of the box. Use 🤗 Accelerate for Distributed training on various hardware such as GPUs, Apple Silicon devices, etc during training.
 Use 🤗 Accelerate for inferencing on consumer hardware with small resources.
->>>>>>> 4fd374e8
 
 ### Example of PEFT model training using 🤗 Accelerate's DeepSpeed integration
 
@@ -231,7 +220,7 @@
 An example is provided in `~examples/causal_language_modeling/peft_lora_clm_accelerate_big_model_inference.ipynb`. 
 
 
-## 支持的模型
+## Models support matrix
 
 ### Causal Language Modeling
 | Model        | LoRA | Prefix Tuning  | P-Tuning | Prompt Tuning  |
@@ -311,8 +300,8 @@
 
 ## Caveats:
 
-1. 以下是使用PyTorch FSDP进行训练的示例。然而，它不会节省任何GPU内存。
-   Please refer issue [[FSDP] FSDP with CPU offload consumes 1.65X more GPU memory when training models with most of the params frozen](https://github.com/pytorch/pytorch/issues/91165). 
+1. Below is an example of using PyTorch FSDP for training. However, it doesn't lead to 
+any GPU memory savings. Please refer issue [[FSDP] FSDP with CPU offload consumes 1.65X more GPU memory when training models with most of the params frozen](https://github.com/pytorch/pytorch/issues/91165). 
 
   ```python
   from peft.utils.other import fsdp_auto_wrap_policy
@@ -363,11 +352,11 @@
   accelerate launch --config_file fsdp_config.yaml examples/peft_lora_seq2seq_accelerate_fsdp.py
   ```
 
-2. 当使用 `SEQ_2_SEQ` 任务的 `P_TUNING` 或 `PROMPT_TUNING` 时，请在评估期间从模型输出的左侧删除 `num_virtual_token` 个虚拟提示预测。
-
-对于编码器-解码器模型，因为`generate`功能需要严格的`decoder_input_ids`参数，所以`P_TUNING`或`PROMPT_TUNING`不能支持transformers的`generate`功能。
-但是`P_TUNING`/`PROMPT_TUNING`会将软提示嵌入附加到`input_embeds`中，以创建新的`input_embeds`，并提供给模型。
-因此，`generate`目前还不支持这种情况。
+2. When using `P_TUNING` or `PROMPT_TUNING` with `SEQ_2_SEQ` task, remember to remove the `num_virtual_token` virtual prompt predictions from the left side of the model outputs during evaluations. 
+
+3. For encoder-decoder models, `P_TUNING` or `PROMPT_TUNING` doesn't support `generate` functionality of transformers because `generate` strictly requires `decoder_input_ids` but 
+`P_TUNING`/`PROMPT_TUNING` appends soft prompt embeddings to `input_embeds` to create
+new `input_embeds` to be given to the model. Therefore, `generate` doesn't support this yet.
 
 4. When using ZeRO3 with zero3_init_flag=True, if you find the gpu memory increase with training steps. we might need to update deepspeed after [deepspeed commit 42858a9891422abc](https://github.com/microsoft/DeepSpeed/commit/42858a9891422abcecaa12c1bd432d28d33eb0d4) . The related issue is [[BUG] Peft Training with Zero.Init() and Zero3 will increase GPU memory every forward step ](https://github.com/microsoft/DeepSpeed/issues/3002)
 
@@ -376,8 +365,6 @@
 - [x] Multi Adapter training and inference support
 - [x] Add more use cases and examples
 - [ ] Explore and possibly integrate `Bottleneck Adapters`, `(IA)^3`, `AdaptionPrompt` ...
-
-
 
 ## Citing 🤗 PEFT
 
